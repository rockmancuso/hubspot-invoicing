--- conflicted
+++ resolved
@@ -27,16 +27,13 @@
 - **`pdf_test_limit`**: Limits the number of members processed for PDF generation testing.
 - **`full_test_limit`**: Limits the number of members processed for full end-to-end testing.
 - **`keep_draft`**: When set to `true`, invoices are created but kept in "draft" status instead of being set to "open". This is useful for testing invoice creation without making them payable.
-<<<<<<< HEAD
-- **`clear_state`**: Clears any stored processing state so a run starts fresh.
 - **`contact_id`**: Process only the specified contact ID.
 - **`company_id`**: Process only the specified company ID.
 - **`pdf_only`**: Generates the PDF invoice but does not create HubSpot records.
-=======
-- **`contact_id`**: Process a single individual contact by HubSpot ID.
-- **`company_id`**: Process a single company membership by HubSpot company ID.
+- **`clear_state`**: Clears any stored processing state so a run starts fresh.
+- **`contact_id`**: Process only the single individual contact by HubSpot ID.
+- **`company_id`**: Process only the single company membership by HubSpot company ID.
 - **`pdf_only`**: Generate PDFs without creating invoices in HubSpot.
->>>>>>> 9370a4dc
 
 ### Example Test Payloads
 
@@ -62,7 +59,6 @@
   "full_test_limit": 2
 }
 
-<<<<<<< HEAD
 // Generate an invoice only for a specific contact
 {
   "contact_id": "123",
@@ -73,7 +69,7 @@
 {
   "company_id": "456",
   "pdf_only": true
-=======
+  
 // Process a single contact and generate PDF only
 {
   "contact_id": "123",
@@ -83,7 +79,6 @@
 // Process a single company
 {
   "company_id": "456"
->>>>>>> 9370a4dc
 }
 ```
 
